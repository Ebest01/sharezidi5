# ShareZidi - Real-time File Transfer Application

## Overview

ShareZidi is a real-time peer-to-peer file sharing application built with React frontend and Express backend, utilizing WebSocket connections for instant file transfers between devices. The application features advanced chunk-based file transfer with synchronization monitoring, error recovery, and optimized performance based on network conditions.

## System Architecture

### Frontend Architecture
- **Framework**: React 18 with TypeScript
- **Styling**: Tailwind CSS with shadcn/ui component library
- **State Management**: React hooks with custom hooks for WebSocket and file transfer logic
- **Build Tool**: Vite for development and production builds
- **UI Components**: Comprehensive set of Radix UI primitives with custom styling

### Backend Architecture
- **Framework**: Express.js with TypeScript
- **Runtime**: Node.js 20 with ES modules
- **WebSocket**: ws library for real-time communication
- **Database**: PostgreSQL with Drizzle ORM (schema defined but minimal usage)
- **Session Management**: Connect-pg-simple for PostgreSQL session storage

### Database Schema
- **Users Table**: Basic user authentication with username/password
- **ORM**: Drizzle with PostgreSQL dialect
- **Migrations**: Managed through drizzle-kit

## Key Components

### WebSocket Communication (`FileTransferService`)
- Manages connected users and active file transfers
- Handles chunked file transfer with progress tracking
- Implements connection cleanup and error recovery
- Supports transfer synchronization monitoring

### File Transfer System
- **Chunk-based Transfer**: Files split into optimized chunks based on size and network conditions
- **Parallel Streams**: Multiple concurrent chunk transfers for improved speed
- **Progress Tracking**: Real-time progress monitoring for both sender and receiver
- **Error Recovery**: Automatic retry logic for failed chunks and network issues
- **Sync Monitoring**: Tracks sender/receiver synchronization with duplicate chunk detection

### Frontend Components
- **ShareZidiApp**: Main application container
- **FileSelector**: Drag-and-drop file selection with preview
- **DeviceList**: Shows available devices for file sharing
- **TransferSyncMonitor**: Real-time transfer progress and synchronization status
- **ErrorRecoveryPanel**: Handles transfer issues and recovery options

### Custom Hooks
- **useWebSocket**: Manages WebSocket connection with auto-reconnect
- **useFileTransfer**: Handles file selection, transfer logic, and progress tracking
- **useIsMobile**: Responsive design detection

## Data Flow

1. **Connection**: Users connect via WebSocket and register with unique IDs
2. **Discovery**: Connected devices are broadcast to all users
3. **File Selection**: Users select files through drag-and-drop or file picker
4. **Transfer Initiation**: Sender requests transfer to target device
5. **Chunk Processing**: Files are split into optimized chunks and sent in parallel
6. **Progress Monitoring**: Real-time tracking of sent/received chunks with sync status
7. **Error Handling**: Automatic retry and recovery for failed transfers
8. **Completion**: Files are reassembled on receiver side

## External Dependencies

### Core Dependencies
- **React Ecosystem**: React, React DOM, TypeScript
- **UI Library**: @radix-ui components, Tailwind CSS, shadcn/ui
- **Backend**: Express, ws (WebSocket), Drizzle ORM
- **Database**: @neondatabase/serverless, PostgreSQL driver
- **Development**: Vite, ESBuild, TSX for development server

### Optional Features
- **Authentication**: Basic user registration (minimal implementation)
- **Session Storage**: PostgreSQL-based session management
- **File Compression**: Infrastructure for ZIP functionality (not fully implemented)

## Deployment Strategy

### Development
- **Command**: `npm run dev`
- **Server**: TSX with hot reloading
- **Client**: Vite dev server with HMR
- **Database**: Drizzle migrations with `npm run db:push`

### Production
- **Build**: `npm run build` - compiles both frontend and backend
- **Server**: Node.js with compiled JavaScript
- **Frontend**: Static files served by Express
- **Database**: PostgreSQL connection via environment variables

### Environment Configuration
- **DATABASE_URL**: Required for PostgreSQL connection
- **PORT**: Server port (defaults to 5000)
- **NODE_ENV**: Environment detection for development/production features

## User Preferences

Preferred communication style: Simple, everyday language.

## Recent Changes

### June 25, 2025 - ShareZidi Successfully Deployed to Hostinger VPS ✅
- Created `server/prod-server.ts` with zero Vite dependencies (verified 14.7kb production build)
- Resolved "Cannot find package 'vite'" error through complete development/production separation
- Updated Dockerfile build process: `vite build && esbuild server/prod-server.ts`
- Production server successfully running on port 80 with WebSocket support at /ws
- Frontend built successfully (255.73 kB gzipped, 1646 modules transformed)
- Application live and operational on Hostinger VPS via Easypanel deployment
- Git synchronization completed with GitHub repository (sharezidi2)

### June 25, 2025 - GitHub Repository Successfully Populated
- Resolved Git lock file issues that were preventing normal Git operations
- Successfully configured Git remote connection to GitHub repository (sharezidi2)
- Pushed complete ShareZidi application to GitHub with all production files
- Established proper development workflow: Code changes → Git push → GitHub → Easypanel deployment
- Repository now contains complete application ready for Easypanel deployment on Hostinger VPS

### June 23, 2025 - File Transfer System Complete with Mobile Protection
- Fixed critical sender/receiver synchronization issues where sender reached 100% while receiver was at 22%
- Resolved device visibility race conditions that prevented devices from seeing each other consistently
- Fixed file selection crashes caused by NaN/undefined errors in formatFileName and file size calculations
- Implemented proper WebSocket message handlers for file-chunk, sync-status, and transfer-complete events
- Used Object.assign() instead of spread operator to preserve File prototype methods (slice function)
- Added comprehensive error handling and logging throughout the transfer process
- Established proper registration flow with delayed device list broadcasting to prevent timing issues
- File transfers now work end-to-end with real-time progress tracking and automatic chunk acknowledgment
- Added QR code generation for mobile device connections
- Improved WebSocket connection stability with ping/pong mechanism and singleton pattern

### Mobile Transfer Protection System
- Implemented comprehensive FileTransferManager with Wake Lock API to prevent mobile device sleep
- Added service worker registration for background sync capabilities
- Created heartbeat system with multiple fallback strategies (network requests, DOM operations)
- Built visibility change handlers to maintain transfers when app goes to background
- Added MobileTransferGuard component with visual warnings for mobile users
- Integrated exponential backoff reconnection for better mobile network handling
- Faster ping intervals (15s) optimized for mobile connection monitoring

### ZIP and Send Functionality
- Implemented ZIP compression using JSZip library for multiple file transfers
- Added progress tracking for ZIP creation process with visual feedback
- Automatic file naming with timestamp and file count for organized downloads
- Compression ratio calculation and logging for transfer optimization
- ZipProgress component shows real-time compression status
- Smart file selection hints encourage users to compress multiple files
- Seamless integration with existing transfer system and mobile protection

### Mobile Connection Support
- Added ConnectionHelper component with QR code generation
- Automatic network IP detection for local connections
- Public URL detection for deployed environments
- Mobile-friendly interface improvements

### File Management Interface
- Added individual file remove buttons that are always visible for mobile compatibility
- Implemented "Clear all files" functionality for bulk removal
- Enhanced file selection with proper layout and truncation for long filenames
- Smart tooltips and hints with accessibility features (ARIA labels)
- Mobile-friendly design with touch-optimized button sizes

### Freemium Business Model
- Email-based registration system for user tracking and marketing
- Guest mode for quick access without registration
- Free tier: 15 transfers per month with usage tracking
- Pro tier: Unlimited transfers with visual badge
- Usage banners show remaining transfers and upgrade prompts
- Simple localStorage-based session management
- Transfer limit enforcement with upgrade prompts

### Authentication System
- Google OAuth integration with passport-google-oauth20
- Traditional email/password registration and login
- Session-based authentication with express-session
- Automatic user detection from Google auth callbacks
- Fallback to localStorage for guest users
- Password hashing with bcrypt for security
- API endpoints for register/login/logout/user-info

### Mobile Connection Support
- Added ConnectionHelper component with QR code generation
- Automatic network IP detection for local connections
- Public URL detection for deployed environments
- Mobile-friendly interface improvements

## Deployment Notes
- For testing with mobile devices, deployment to public URL is required
- Development server uses internal IPs not accessible from external devices
- QR code generation works for both local and deployed environments

<<<<<<< HEAD
### Easypanel Deployment (Hostinger VPS) - COMPLETED ✓
- Multi-stage Docker configuration successfully deployed
- PostgreSQL database service created with secure naming (sharexzidix/sharexzidix_user)
- Database configured with standard PostgreSQL driver instead of Neon
- Session storage table added for express-session compatibility
- Environment variables ready for configuration in Easypanel dashboard
- GitHub repository (sharezidi2) connected for continuous deployment
- Production-ready build process with proper dependency management
=======
### Easypanel Deployment (Hostinger VPS)
- **Buildpacks deployment** (much simpler than Docker for Node.js applications)
- PostgreSQL database service with persistent volumes
- Automatic SSL certificates via Let's Encrypt
- Environment variable management through Easypanel dashboard
- Horizontal scaling support with session store compatibility
- Built-in monitoring and logging through Easypanel interface
- GitHub integration for automatic deployments on push
- **Important lesson**: Use Buildpacks instead of Dockerfile for Node.js - more reliable and less complex
>>>>>>> c052d7d3
<|MERGE_RESOLUTION|>--- conflicted
+++ resolved
@@ -102,15 +102,6 @@
 
 ## Recent Changes
 
-### June 25, 2025 - ShareZidi Successfully Deployed to Hostinger VPS ✅
-- Created `server/prod-server.ts` with zero Vite dependencies (verified 14.7kb production build)
-- Resolved "Cannot find package 'vite'" error through complete development/production separation
-- Updated Dockerfile build process: `vite build && esbuild server/prod-server.ts`
-- Production server successfully running on port 80 with WebSocket support at /ws
-- Frontend built successfully (255.73 kB gzipped, 1646 modules transformed)
-- Application live and operational on Hostinger VPS via Easypanel deployment
-- Git synchronization completed with GitHub repository (sharezidi2)
-
 ### June 25, 2025 - GitHub Repository Successfully Populated
 - Resolved Git lock file issues that were preventing normal Git operations
 - Successfully configured Git remote connection to GitHub repository (sharezidi2)
@@ -190,16 +181,6 @@
 - Development server uses internal IPs not accessible from external devices
 - QR code generation works for both local and deployed environments
 
-<<<<<<< HEAD
-### Easypanel Deployment (Hostinger VPS) - COMPLETED ✓
-- Multi-stage Docker configuration successfully deployed
-- PostgreSQL database service created with secure naming (sharexzidix/sharexzidix_user)
-- Database configured with standard PostgreSQL driver instead of Neon
-- Session storage table added for express-session compatibility
-- Environment variables ready for configuration in Easypanel dashboard
-- GitHub repository (sharezidi2) connected for continuous deployment
-- Production-ready build process with proper dependency management
-=======
 ### Easypanel Deployment (Hostinger VPS)
 - **Buildpacks deployment** (much simpler than Docker for Node.js applications)
 - PostgreSQL database service with persistent volumes
@@ -208,5 +189,4 @@
 - Horizontal scaling support with session store compatibility
 - Built-in monitoring and logging through Easypanel interface
 - GitHub integration for automatic deployments on push
-- **Important lesson**: Use Buildpacks instead of Dockerfile for Node.js - more reliable and less complex
->>>>>>> c052d7d3
+- **Important lesson**: Use Buildpacks instead of Dockerfile for Node.js - more reliable and less complex